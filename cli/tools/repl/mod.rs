// Copyright 2018-2023 the Deno authors. All rights reserved. MIT license.

use crate::args::Flags;
use crate::args::ReplFlags;
use crate::colors;
use crate::proc_state::ProcState;
use crate::worker::create_main_worker;
use deno_core::error::AnyError;
<<<<<<< HEAD
=======
use deno_core::resolve_path;
>>>>>>> 485e1206
use deno_runtime::permissions::Permissions;
use deno_runtime::permissions::PermissionsContainer;
use rustyline::error::ReadlineError;

mod cdp;
mod channel;
mod editor;
mod session;

use channel::rustyline_channel;
use channel::RustylineSyncMessage;
use channel::RustylineSyncMessageHandler;
use channel::RustylineSyncResponse;
use editor::EditorHelper;
use editor::ReplEditor;
use session::EvaluationOutput;
use session::ReplSession;

async fn read_line_and_poll(
  repl_session: &mut ReplSession,
  message_handler: &mut RustylineSyncMessageHandler,
  editor: ReplEditor,
) -> Result<String, ReadlineError> {
  let mut line_fut = tokio::task::spawn_blocking(move || editor.readline());
  let mut poll_worker = true;

  loop {
    tokio::select! {
      result = &mut line_fut => {
        return result.unwrap();
      }
      result = message_handler.recv() => {
        match result {
          Some(RustylineSyncMessage::PostMessage { method, params }) => {
            let result = repl_session
              .post_message_with_event_loop(&method, params)
              .await;
            message_handler.send(RustylineSyncResponse::PostMessage(result)).unwrap();
          },
          Some(RustylineSyncMessage::LspCompletions {
            line_text,
            position,
          }) => {
            let result = repl_session.language_server.completions(&line_text, position).await;
            message_handler.send(RustylineSyncResponse::LspCompletions(result)).unwrap();
          }
          None => {}, // channel closed
        }

        poll_worker = true;
      },
      _ = repl_session.run_event_loop(), if poll_worker => {
        poll_worker = false;
      }
    }
  }
}

async fn read_eval_file(
  ps: &ProcState,
  eval_file: &str,
) -> Result<String, AnyError> {
  let specifier =
    deno_core::resolve_url_or_path(eval_file, ps.options.initial_cwd())?;

  let file = ps
    .file_fetcher
    .fetch(&specifier, PermissionsContainer::allow_all())
    .await?;

  Ok((*file.source).to_string())
}

pub async fn run(flags: Flags, repl_flags: ReplFlags) -> Result<i32, AnyError> {
  let ps = ProcState::build(flags).await?;
<<<<<<< HEAD
  let main_module = ps.options.resolve_main_module().unwrap().unwrap();
=======
  let main_module =
    resolve_path("./$deno$repl.ts", ps.options.initial_cwd()).unwrap();
>>>>>>> 485e1206
  let mut worker = create_main_worker(
    &ps,
    main_module,
    PermissionsContainer::new(Permissions::from_options(
      &ps.options.permissions_options(),
    )?),
  )
  .await?;
  worker.setup_repl().await?;
  let worker = worker.into_main_worker();
  let mut repl_session = ReplSession::initialize(ps.clone(), worker).await?;
  let mut rustyline_channel = rustyline_channel();

  let helper = EditorHelper {
    context_id: repl_session.context_id,
    sync_sender: rustyline_channel.0,
  };

  let history_file_path = ps.dir.repl_history_file_path();
  let editor = ReplEditor::new(helper, history_file_path)?;

  if let Some(eval_files) = repl_flags.eval_files {
    for eval_file in eval_files {
      match read_eval_file(&ps, &eval_file).await {
        Ok(eval_source) => {
          let output = repl_session
            .evaluate_line_and_get_output(&eval_source)
            .await;
          // only output errors
          if let EvaluationOutput::Error(error_text) = output {
            println!("Error in --eval-file file \"{eval_file}\": {error_text}");
          }
        }
        Err(e) => {
          println!("Error in --eval-file file \"{eval_file}\": {e}");
        }
      }
    }
  }

  if let Some(eval) = repl_flags.eval {
    let output = repl_session.evaluate_line_and_get_output(&eval).await;
    // only output errors
    if let EvaluationOutput::Error(error_text) = output {
      println!("Error in --eval flag: {error_text}");
    }
  }

  // Doing this manually, instead of using `log::info!` because these messages
  // are supposed to go to stdout, not stderr.
  if !ps.options.is_quiet() {
    println!("Deno {}", crate::version::deno());
    println!("exit using ctrl+d, ctrl+c, or close()");
    if repl_flags.is_default_command {
      println!(
        "{}",
        colors::yellow("REPL is running with all permissions allowed.")
      );
      println!("To specify permissions, run `deno repl` with allow flags.")
    }
  }

  loop {
    let line = read_line_and_poll(
      &mut repl_session,
      &mut rustyline_channel.1,
      editor.clone(),
    )
    .await;
    match line {
      Ok(line) => {
        editor.set_should_exit_on_interrupt(false);
        editor.update_history(line.clone());
        let output = repl_session.evaluate_line_and_get_output(&line).await;

        // We check for close and break here instead of making it a loop condition to get
        // consistent behavior in when the user evaluates a call to close().
        if repl_session.closing().await? {
          break;
        }

        println!("{output}");
      }
      Err(ReadlineError::Interrupted) => {
        if editor.should_exit_on_interrupt() {
          break;
        }
        editor.set_should_exit_on_interrupt(true);
        println!("press ctrl+c again to exit");
        continue;
      }
      Err(ReadlineError::Eof) => {
        break;
      }
      Err(err) => {
        println!("Error: {err:?}");
        break;
      }
    }
  }

  Ok(repl_session.worker.exit_code())
}<|MERGE_RESOLUTION|>--- conflicted
+++ resolved
@@ -6,10 +6,6 @@
 use crate::proc_state::ProcState;
 use crate::worker::create_main_worker;
 use deno_core::error::AnyError;
-<<<<<<< HEAD
-=======
-use deno_core::resolve_path;
->>>>>>> 485e1206
 use deno_runtime::permissions::Permissions;
 use deno_runtime::permissions::PermissionsContainer;
 use rustyline::error::ReadlineError;
@@ -85,12 +81,7 @@
 
 pub async fn run(flags: Flags, repl_flags: ReplFlags) -> Result<i32, AnyError> {
   let ps = ProcState::build(flags).await?;
-<<<<<<< HEAD
   let main_module = ps.options.resolve_main_module().unwrap().unwrap();
-=======
-  let main_module =
-    resolve_path("./$deno$repl.ts", ps.options.initial_cwd()).unwrap();
->>>>>>> 485e1206
   let mut worker = create_main_worker(
     &ps,
     main_module,
