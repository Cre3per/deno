--- conflicted
+++ resolved
@@ -135,9 +135,18 @@
         .fetch(&specifier, permissions)
         .await
         .map(|file| {
+          let maybe_headers =
+            match (file.maybe_headers, file_header_overrides.get(&specifier)) {
+              (Some(headers), Some(overrides)) => {
+                Some(headers.into_iter().chain(overrides.clone()).collect())
+              }
+              (Some(headers), None) => Some(headers),
+              (None, Some(overrides)) => Some(overrides.clone()),
+              (None, None) => None,
+            };
           Ok(Some(LoadResponse::Module {
             specifier: file.specifier,
-            maybe_headers: file.maybe_headers,
+            maybe_headers,
             content: file.source,
           }))
         })
@@ -146,35 +155,11 @@
             if err.kind() == std::io::ErrorKind::NotFound {
               return Ok(None);
             }
-<<<<<<< HEAD
-            Err(err)
-          },
-          |file| {
-            let maybe_headers =
-              match (file.maybe_headers, file_header_overrides.get(&specifier))
-              {
-                (Some(headers), Some(overrides)) => {
-                  Some(headers.into_iter().chain(overrides.clone()).collect())
-                }
-                (Some(headers), None) => Some(headers),
-                (None, Some(overrides)) => Some(overrides.clone()),
-                (None, None) => None,
-              };
-
-            Ok(Some(LoadResponse::Module {
-              specifier: file.specifier,
-              maybe_headers,
-              content: file.source,
-            }))
-          },
-        )
-=======
           } else if get_error_class_name(&err) == "NotFound" {
             return Ok(None);
           }
           Err(err)
         })
->>>>>>> e73e8410
     }
     .boxed()
   }
