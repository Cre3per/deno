// Copyright 2018-2023 the Deno authors. All rights reserved. MIT license.

mod config_file;
mod flags;
mod flags_allow_net;
mod import_map;
mod lockfile;
pub mod package_json;

pub use self::import_map::resolve_import_map_from_specifier;
use self::package_json::PackageJsonDeps;
use ::import_map::ImportMap;
use deno_core::resolve_url_or_path;
use deno_graph::npm::NpmPackageReqReference;
use indexmap::IndexMap;

use crate::npm::NpmRegistryApi;
use crate::npm::NpmResolutionSnapshot;
pub use config_file::BenchConfig;
pub use config_file::CompilerOptions;
pub use config_file::ConfigFile;
pub use config_file::EmitConfigOptions;
pub use config_file::FilesConfig;
pub use config_file::FmtOptionsConfig;
pub use config_file::JsxImportSourceConfig;
pub use config_file::LintRulesConfig;
pub use config_file::ProseWrap;
pub use config_file::TsConfig;
pub use config_file::TsConfigForEmit;
pub use config_file::TsConfigType;
pub use config_file::TsTypeLib;
pub use flags::*;
pub use lockfile::Lockfile;
pub use lockfile::LockfileError;

use deno_ast::ModuleSpecifier;
use deno_core::anyhow::anyhow;
use deno_core::anyhow::bail;
use deno_core::anyhow::Context;
use deno_core::error::AnyError;
use deno_core::normalize_path;
use deno_core::parking_lot::Mutex;
use deno_core::serde_json;
use deno_core::url::Url;
use deno_runtime::colors;
use deno_runtime::deno_node::PackageJson;
use deno_runtime::deno_tls::rustls;
use deno_runtime::deno_tls::rustls::RootCertStore;
use deno_runtime::deno_tls::rustls_native_certs::load_native_certs;
use deno_runtime::deno_tls::rustls_pemfile;
use deno_runtime::deno_tls::webpki_roots;
use deno_runtime::inspector_server::InspectorServer;
use deno_runtime::permissions::PermissionsOptions;
use once_cell::sync::Lazy;
use std::collections::HashMap;
use std::env;
use std::io::BufReader;
use std::io::Cursor;
use std::net::SocketAddr;
use std::num::NonZeroUsize;
use std::path::Path;
use std::path::PathBuf;
use std::sync::Arc;

use crate::cache::DenoDir;
use crate::file_fetcher::FileFetcher;
use crate::npm::NpmProcessState;
use crate::util::fs::canonicalize_path_maybe_not_exists;
use crate::version;

use self::config_file::FmtConfig;
use self::config_file::LintConfig;
use self::config_file::MaybeImportsResult;
use self::config_file::TestConfig;

/// Indicates how cached source files should be handled.
#[derive(Debug, Clone, Eq, PartialEq)]
pub enum CacheSetting {
  /// Only the cached files should be used.  Any files not in the cache will
  /// error.  This is the equivalent of `--cached-only` in the CLI.
  Only,
  /// No cached source files should be used, and all files should be reloaded.
  /// This is the equivalent of `--reload` in the CLI.
  ReloadAll,
  /// Only some cached resources should be used.  This is the equivalent of
  /// `--reload=https://deno.land/std` or
  /// `--reload=https://deno.land/std,https://deno.land/x/example`.
  ReloadSome(Vec<String>),
  /// The usability of a cached value is determined by analyzing the cached
  /// headers and other metadata associated with a cached response, reloading
  /// any cached "non-fresh" cached responses.
  RespectHeaders,
  /// The cached source files should be used for local modules.  This is the
  /// default behavior of the CLI.
  Use,
}

impl CacheSetting {
  pub fn should_use_for_npm_package(&self, package_name: &str) -> bool {
    match self {
      CacheSetting::ReloadAll => false,
      CacheSetting::ReloadSome(list) => {
        if list.iter().any(|i| i == "npm:") {
          return false;
        }
        let specifier = format!("npm:{package_name}");
        if list.contains(&specifier) {
          return false;
        }
        true
      }
      _ => true,
    }
  }
}

#[derive(Clone, Debug, Eq, PartialEq)]
pub struct BenchOptions {
  pub files: FilesConfig,
  pub filter: Option<String>,
  pub json: bool,
}

impl BenchOptions {
  pub fn resolve(
    maybe_bench_config: Option<BenchConfig>,
    maybe_bench_flags: Option<BenchFlags>,
  ) -> Result<Self, AnyError> {
    let bench_flags = maybe_bench_flags.unwrap_or_default();
    Ok(Self {
      files: resolve_files(
        maybe_bench_config.map(|c| c.files),
        Some(bench_flags.files),
      ),
      filter: bench_flags.filter,
      json: bench_flags.json,
    })
  }
}

#[derive(Clone, Debug, Default)]
pub struct FmtOptions {
  pub is_stdin: bool,
  pub check: bool,
  pub options: FmtOptionsConfig,
  pub files: FilesConfig,
}

impl FmtOptions {
  pub fn resolve(
    maybe_fmt_config: Option<FmtConfig>,
    mut maybe_fmt_flags: Option<FmtFlags>,
  ) -> Result<Self, AnyError> {
    let is_stdin = if let Some(fmt_flags) = maybe_fmt_flags.as_mut() {
      let args = &mut fmt_flags.files.include;
      if args.len() == 1 && args[0].to_string_lossy() == "-" {
        args.pop(); // remove the "-" arg
        true
      } else {
        false
      }
    } else {
      false
    };
    let (maybe_config_options, maybe_config_files) =
      maybe_fmt_config.map(|c| (c.options, c.files)).unzip();

    Ok(Self {
      is_stdin,
      check: maybe_fmt_flags.as_ref().map(|f| f.check).unwrap_or(false),
      options: resolve_fmt_options(
        maybe_fmt_flags.as_ref(),
        maybe_config_options,
      ),
      files: resolve_files(
        maybe_config_files,
        maybe_fmt_flags.map(|f| f.files),
      ),
    })
  }
}

fn resolve_fmt_options(
  fmt_flags: Option<&FmtFlags>,
  options: Option<FmtOptionsConfig>,
) -> FmtOptionsConfig {
  let mut options = options.unwrap_or_default();

  if let Some(fmt_flags) = fmt_flags {
    if let Some(use_tabs) = fmt_flags.use_tabs {
      options.use_tabs = Some(use_tabs);
    }

    if let Some(line_width) = fmt_flags.line_width {
      options.line_width = Some(line_width.get());
    }

    if let Some(indent_width) = fmt_flags.indent_width {
      options.indent_width = Some(indent_width.get());
    }

    if let Some(single_quote) = fmt_flags.single_quote {
      options.single_quote = Some(single_quote);
    }

    if let Some(prose_wrap) = &fmt_flags.prose_wrap {
      options.prose_wrap = Some(match prose_wrap.as_str() {
        "always" => ProseWrap::Always,
        "never" => ProseWrap::Never,
        "preserve" => ProseWrap::Preserve,
        // validators in `flags.rs` makes other values unreachable
        _ => unreachable!(),
      });
    }

    if let Some(no_semis) = &fmt_flags.no_semicolons {
      options.semi_colons = Some(!no_semis);
    }
  }

  options
}

#[derive(Clone)]
pub struct TestOptions {
  pub files: FilesConfig,
  pub doc: bool,
  pub no_run: bool,
  pub fail_fast: Option<NonZeroUsize>,
  pub allow_none: bool,
  pub filter: Option<String>,
  pub shuffle: Option<u64>,
  pub concurrent_jobs: NonZeroUsize,
  pub trace_ops: bool,
}

impl TestOptions {
  pub fn resolve(
    maybe_test_config: Option<TestConfig>,
    maybe_test_flags: Option<TestFlags>,
  ) -> Result<Self, AnyError> {
    let test_flags = maybe_test_flags.unwrap_or_default();

    Ok(Self {
      files: resolve_files(
        maybe_test_config.map(|c| c.files),
        Some(test_flags.files),
      ),
      allow_none: test_flags.allow_none,
      concurrent_jobs: test_flags
        .concurrent_jobs
        .unwrap_or_else(|| NonZeroUsize::new(1).unwrap()),
      doc: test_flags.doc,
      fail_fast: test_flags.fail_fast,
      filter: test_flags.filter,
      no_run: test_flags.no_run,
      shuffle: test_flags.shuffle,
      trace_ops: test_flags.trace_ops,
    })
  }
}

#[derive(Clone, Default, Debug)]
pub enum LintReporterKind {
  #[default]
  Pretty,
  Json,
  Compact,
}

#[derive(Clone, Debug, Default)]
pub struct LintOptions {
  pub rules: LintRulesConfig,
  pub files: FilesConfig,
  pub is_stdin: bool,
  pub reporter_kind: LintReporterKind,
}

impl LintOptions {
  pub fn resolve(
    maybe_lint_config: Option<LintConfig>,
    mut maybe_lint_flags: Option<LintFlags>,
  ) -> Result<Self, AnyError> {
    let is_stdin = if let Some(lint_flags) = maybe_lint_flags.as_mut() {
      let args = &mut lint_flags.files.include;
      if args.len() == 1 && args[0].to_string_lossy() == "-" {
        args.pop(); // remove the "-" arg
        true
      } else {
        false
      }
    } else {
      false
    };

    let mut maybe_reporter_kind =
      maybe_lint_flags.as_ref().and_then(|lint_flags| {
        if lint_flags.json {
          Some(LintReporterKind::Json)
        } else if lint_flags.compact {
          Some(LintReporterKind::Compact)
        } else {
          None
        }
      });

    if maybe_reporter_kind.is_none() {
      // Flag not set, so try to get lint reporter from the config file.
      if let Some(lint_config) = &maybe_lint_config {
        maybe_reporter_kind = match lint_config.report.as_deref() {
          Some("json") => Some(LintReporterKind::Json),
          Some("compact") => Some(LintReporterKind::Compact),
          Some("pretty") => Some(LintReporterKind::Pretty),
          Some(_) => {
            bail!("Invalid lint report type in config file")
          }
          None => None,
        }
      }
    }

    let (
      maybe_file_flags,
      maybe_rules_tags,
      maybe_rules_include,
      maybe_rules_exclude,
    ) = maybe_lint_flags
      .map(|f| {
        (
          f.files,
          f.maybe_rules_tags,
          f.maybe_rules_include,
          f.maybe_rules_exclude,
        )
      })
      .unwrap_or_default();

    let (maybe_config_files, maybe_config_rules) =
      maybe_lint_config.map(|c| (c.files, c.rules)).unzip();
    Ok(Self {
      reporter_kind: maybe_reporter_kind.unwrap_or_default(),
      is_stdin,
      files: resolve_files(maybe_config_files, Some(maybe_file_flags)),
      rules: resolve_lint_rules_options(
        maybe_config_rules,
        maybe_rules_tags,
        maybe_rules_include,
        maybe_rules_exclude,
      ),
    })
  }
}

fn resolve_lint_rules_options(
  maybe_lint_rules_config: Option<LintRulesConfig>,
  mut maybe_rules_tags: Option<Vec<String>>,
  mut maybe_rules_include: Option<Vec<String>>,
  mut maybe_rules_exclude: Option<Vec<String>>,
) -> LintRulesConfig {
  if let Some(config_rules) = maybe_lint_rules_config {
    // Try to get configured rules. CLI flags take precedence
    // over config file, i.e. if there's `rules.include` in config file
    // and `--rules-include` CLI flag, only the flag value is taken into account.
    if maybe_rules_include.is_none() {
      maybe_rules_include = config_rules.include;
    }
    if maybe_rules_exclude.is_none() {
      maybe_rules_exclude = config_rules.exclude;
    }
    if maybe_rules_tags.is_none() {
      maybe_rules_tags = config_rules.tags;
    }
  }
  LintRulesConfig {
    exclude: maybe_rules_exclude,
    include: maybe_rules_include,
    tags: maybe_rules_tags,
  }
}

/// Discover `package.json` file. If `maybe_stop_at` is provided, we will stop
/// crawling up the directory tree at that path.
fn discover_package_json(
  flags: &Flags,
  maybe_stop_at: Option<PathBuf>,
  current_dir: &Path,
) -> Result<Option<PackageJson>, AnyError> {
  // TODO(bartlomieju): discover for all subcommands, but print warnings that
  // `package.json` is ignored in bundle/compile/etc.

  if let Some(package_json_dir) = flags.package_json_search_dir(current_dir) {
    let package_json_dir =
      canonicalize_path_maybe_not_exists(&package_json_dir)?;
    return package_json::discover_from(&package_json_dir, maybe_stop_at);
  }

  log::debug!("No package.json file found");
  Ok(None)
}

/// Create and populate a root cert store based on the passed options and
/// environment.
pub fn get_root_cert_store(
  maybe_root_path: Option<PathBuf>,
  maybe_ca_stores: Option<Vec<String>>,
  maybe_ca_data: Option<CaData>,
) -> Result<RootCertStore, AnyError> {
  let mut root_cert_store = RootCertStore::empty();
  let ca_stores: Vec<String> = maybe_ca_stores
    .or_else(|| {
      let env_ca_store = env::var("DENO_TLS_CA_STORE").ok()?;
      Some(
        env_ca_store
          .split(',')
          .map(|s| s.trim().to_string())
          .filter(|s| !s.is_empty())
          .collect(),
      )
    })
    .unwrap_or_else(|| vec!["mozilla".to_string()]);

  for store in ca_stores.iter() {
    match store.as_str() {
      "mozilla" => {
        root_cert_store.add_server_trust_anchors(
          webpki_roots::TLS_SERVER_ROOTS.0.iter().map(|ta| {
            rustls::OwnedTrustAnchor::from_subject_spki_name_constraints(
              ta.subject,
              ta.spki,
              ta.name_constraints,
            )
          }),
        );
      }
      "system" => {
        let roots = load_native_certs().expect("could not load platform certs");
        for root in roots {
          root_cert_store
            .add(&rustls::Certificate(root.0))
            .expect("Failed to add platform cert to root cert store");
        }
      }
      _ => {
        return Err(anyhow!("Unknown certificate store \"{}\" specified (allowed: \"system,mozilla\")", store));
      }
    }
  }

  let ca_data =
    maybe_ca_data.or_else(|| env::var("DENO_CERT").ok().map(CaData::File));
  if let Some(ca_data) = ca_data {
    let result = match ca_data {
      CaData::File(ca_file) => {
        let ca_file = if let Some(root) = &maybe_root_path {
          root.join(&ca_file)
        } else {
          PathBuf::from(ca_file)
        };
        let certfile = std::fs::File::open(ca_file)?;
        let mut reader = BufReader::new(certfile);
        rustls_pemfile::certs(&mut reader)
      }
      CaData::Bytes(data) => {
        let mut reader = BufReader::new(Cursor::new(data));
        rustls_pemfile::certs(&mut reader)
      }
    };

    match result {
      Ok(certs) => {
        root_cert_store.add_parsable_certificates(&certs);
      }
      Err(e) => {
        return Err(anyhow!(
          "Unable to add pem file to certificate store: {}",
          e
        ));
      }
    }
  }

  Ok(root_cert_store)
}

const RESOLUTION_STATE_ENV_VAR_NAME: &str =
  "DENO_DONT_USE_INTERNAL_NODE_COMPAT_STATE";

static NPM_PROCESS_STATE: Lazy<Option<NpmProcessState>> = Lazy::new(|| {
  let state = std::env::var(RESOLUTION_STATE_ENV_VAR_NAME).ok()?;
  let state: NpmProcessState = serde_json::from_str(&state).ok()?;
  // remove the environment variable so that sub processes
  // that are spawned do not also use this.
  std::env::remove_var(RESOLUTION_STATE_ENV_VAR_NAME);
  Some(state)
});

/// Overrides for the options below that when set will
/// use these values over the values derived from the
/// CLI flags or config file.
#[derive(Default)]
struct CliOptionOverrides {
  import_map_specifier: Option<Option<ModuleSpecifier>>,
}

/// Holds the resolved options of many sources used by sub commands
/// and provides some helper function for creating common objects.
pub struct CliOptions {
  // the source of the options is a detail the rest of the
  // application need not concern itself with, so keep these private
  flags: Flags,
  initial_cwd: PathBuf,
  maybe_node_modules_folder: Option<PathBuf>,
  maybe_config_file: Option<ConfigFile>,
  maybe_package_json: Option<PackageJson>,
  maybe_lockfile: Option<Arc<Mutex<Lockfile>>>,
  overrides: CliOptionOverrides,
}

impl CliOptions {
  pub fn new(
    flags: Flags,
    initial_cwd: PathBuf,
    maybe_config_file: Option<ConfigFile>,
    maybe_lockfile: Option<Lockfile>,
    maybe_package_json: Option<PackageJson>,
  ) -> Result<Self, AnyError> {
    if let Some(insecure_allowlist) =
      flags.unsafely_ignore_certificate_errors.as_ref()
    {
      let domains = if insecure_allowlist.is_empty() {
        "for all hostnames".to_string()
      } else {
        format!("for: {}", insecure_allowlist.join(", "))
      };
      let msg =
        format!("DANGER: TLS certificate validation is disabled {domains}");
      // use eprintln instead of log::warn so this always gets shown
      eprintln!("{}", colors::yellow(msg));
    }

    let maybe_lockfile = maybe_lockfile.map(|l| Arc::new(Mutex::new(l)));
    let maybe_node_modules_folder = resolve_local_node_modules_folder(
      &initial_cwd,
      &flags,
      maybe_config_file.as_ref(),
      maybe_package_json.as_ref(),
    )
    .with_context(|| "Resolving node_modules folder.")?;

    Ok(Self {
      flags,
      initial_cwd,
      maybe_config_file,
      maybe_lockfile,
      maybe_package_json,
      maybe_node_modules_folder,
      overrides: Default::default(),
    })
  }

  pub fn from_flags(flags: Flags) -> Result<Self, AnyError> {
    let initial_cwd =
      std::env::current_dir().with_context(|| "Failed getting cwd.")?;
    let maybe_config_file = ConfigFile::discover(&flags, &initial_cwd)?;

    let mut maybe_package_json = None;
    if flags.config_flag == ConfigFlag::Disabled
      || flags.no_npm
      || has_flag_env_var("DENO_NO_PACKAGE_JSON")
    {
      log::debug!("package.json auto-discovery is disabled")
    } else if let Some(config_file) = &maybe_config_file {
      let specifier = config_file.specifier.clone();
      if specifier.scheme() == "file" {
        let maybe_stop_at = specifier
          .to_file_path()
          .unwrap()
          .parent()
          .map(|p| p.to_path_buf());

        maybe_package_json =
          discover_package_json(&flags, maybe_stop_at, &initial_cwd)?;
      }
    } else {
      maybe_package_json = discover_package_json(&flags, None, &initial_cwd)?;
    }

    let maybe_lock_file =
      lockfile::discover(&flags, maybe_config_file.as_ref())?;
    Self::new(
      flags,
      initial_cwd,
      maybe_config_file,
      maybe_lock_file,
      maybe_package_json,
    )
  }

  #[inline(always)]
  pub fn initial_cwd(&self) -> &Path {
    &self.initial_cwd
  }

  pub fn maybe_config_file_specifier(&self) -> Option<ModuleSpecifier> {
    self.maybe_config_file.as_ref().map(|f| f.specifier.clone())
  }

  pub fn ts_type_lib_window(&self) -> TsTypeLib {
    if self.flags.unstable {
      TsTypeLib::UnstableDenoWindow
    } else {
      TsTypeLib::DenoWindow
    }
  }

  pub fn ts_type_lib_worker(&self) -> TsTypeLib {
    if self.flags.unstable {
      TsTypeLib::UnstableDenoWorker
    } else {
      TsTypeLib::DenoWorker
    }
  }

  pub fn cache_setting(&self) -> CacheSetting {
    if self.flags.cached_only {
      CacheSetting::Only
    } else if !self.flags.cache_blocklist.is_empty() {
      CacheSetting::ReloadSome(self.flags.cache_blocklist.clone())
    } else if self.flags.reload {
      CacheSetting::ReloadAll
    } else {
      CacheSetting::Use
    }
  }

  pub fn resolve_deno_dir(&self) -> Result<DenoDir, AnyError> {
    Ok(DenoDir::new(self.maybe_custom_root())?)
  }

  /// Based on an optional command line import map path and an optional
  /// configuration file, return a resolved module specifier to an import map
  /// and a boolean indicating if unknown keys should not result in diagnostics.
  pub fn resolve_import_map_specifier(
    &self,
  ) -> Result<Option<ModuleSpecifier>, AnyError> {
    match self.overrides.import_map_specifier.clone() {
      Some(maybe_path) => Ok(maybe_path),
      None => resolve_import_map_specifier(
        self.flags.import_map_path.as_deref(),
        self.maybe_config_file.as_ref(),
        &self.initial_cwd,
      ),
    }
  }

  pub async fn resolve_import_map(
    &self,
    file_fetcher: &FileFetcher,
  ) -> Result<Option<ImportMap>, AnyError> {
    let import_map_specifier = match self.resolve_import_map_specifier()? {
      Some(specifier) => specifier,
      None => return Ok(None),
    };
    resolve_import_map_from_specifier(
      &import_map_specifier,
      self.maybe_config_file().as_ref(),
      file_fetcher,
    )
    .await
    .context(format!(
      "Unable to load '{import_map_specifier}' import map"
    ))
    .map(Some)
  }

<<<<<<< HEAD
  /// Returns None for subcommands without a main module
  pub fn resolve_main_module(
    &self,
  ) -> Option<Result<ModuleSpecifier, AnyError>> {
    match &self.flags.subcommand {
      DenoSubcommand::Bundle(bundle_flags) => Some(
        resolve_url_or_path(&bundle_flags.source_file).map_err(AnyError::from),
      ),
      DenoSubcommand::Compile(compile_flags) => Some(
        resolve_url_or_path(&compile_flags.source_file).map_err(AnyError::from),
      ),
      DenoSubcommand::Eval(_) => {
        Some(resolve_url_or_path("./$deno$eval").map_err(AnyError::from))
      }
      DenoSubcommand::Repl(_) => {
        Some(resolve_url_or_path("./$deno$repl.ts").map_err(AnyError::from))
      }
      DenoSubcommand::Run(run_flags) => Some(if run_flags.is_stdin() {
        resolve_url_or_path("./$deno$stdin").map_err(AnyError::from)
      } else if self.flags.watch.is_some() {
        resolve_url_or_path(&run_flags.script).map_err(AnyError::from)
      } else if NpmPackageReqReference::from_str(&run_flags.script).is_ok() {
        ModuleSpecifier::parse(&run_flags.script).map_err(AnyError::from)
      } else {
        resolve_url_or_path(&run_flags.script).map_err(AnyError::from)
      }),
      _ => None,
    }
  }

  pub fn resolve_file_header_overrides(
    &self,
  ) -> HashMap<ModuleSpecifier, HashMap<String, String>> {
    let maybe_main_specifier =
      self.resolve_main_module().and_then(|el| el.ok());
    // TODO(Cre3per): This mapping moved to deno_ast with https://github.com/denoland/deno_ast/issues/133 and should be available in deno_ast >= 0.25.0 via `MediaType::from_path(...).as_media_type()`
    let maybe_content_type =
      self.flags.ext.as_ref().and_then(|el| match el.as_str() {
        "ts" => Some("text/typescript"),
        "tsx" => Some("text/tsx"),
        "js" => Some("text/javascript"),
        "jsx" => Some("text/jsx"),
        _ => None,
      });

    if let (Some(main_specifier), Some(content_type)) =
      (maybe_main_specifier, maybe_content_type)
    {
      HashMap::from([(
        main_specifier,
        HashMap::from([("content-type".to_string(), content_type.to_string())]),
      )])
    } else {
      HashMap::default()
    }
  }

  pub fn get_npm_resolution_snapshot(&self) -> Option<NpmResolutionSnapshot> {
=======
  pub async fn resolve_npm_resolution_snapshot(
    &self,
    api: &NpmRegistryApi,
  ) -> Result<Option<NpmResolutionSnapshot>, AnyError> {
>>>>>>> 485e1206
    if let Some(state) = &*NPM_PROCESS_STATE {
      // TODO(bartlomieju): remove this clone
      return Ok(Some(state.snapshot.clone()));
    }

    if let Some(lockfile) = self.maybe_lock_file() {
      if !lockfile.lock().overwrite {
        return Ok(Some(
          NpmResolutionSnapshot::from_lockfile(lockfile.clone(), api)
            .await
            .with_context(|| {
              format!(
                "failed reading lockfile '{}'",
                lockfile.lock().filename.display()
              )
            })?,
        ));
      }
    }

    Ok(None)
  }

  // If the main module should be treated as being in an npm package.
  // This is triggered via a secret environment variable which is used
  // for functionality like child_process.fork. Users should NOT depend
  // on this functionality.
  pub fn is_npm_main(&self) -> bool {
    NPM_PROCESS_STATE.is_some()
  }

  /// Overrides the import map specifier to use.
  pub fn set_import_map_specifier(&mut self, path: Option<ModuleSpecifier>) {
    self.overrides.import_map_specifier = Some(path);
  }

  pub fn has_node_modules_dir(&self) -> bool {
    self.maybe_node_modules_folder.is_some()
  }

  pub fn node_modules_dir_path(&self) -> Option<PathBuf> {
    self.maybe_node_modules_folder.clone()
  }

  pub fn node_modules_dir_specifier(&self) -> Option<ModuleSpecifier> {
    self
      .maybe_node_modules_folder
      .as_ref()
      .map(|path| ModuleSpecifier::from_directory_path(path).unwrap())
  }

  pub fn resolve_root_cert_store(&self) -> Result<RootCertStore, AnyError> {
    get_root_cert_store(
      None,
      self.flags.ca_stores.clone(),
      self.flags.ca_data.clone(),
    )
  }

  pub fn resolve_ts_config_for_emit(
    &self,
    config_type: TsConfigType,
  ) -> Result<TsConfigForEmit, AnyError> {
    config_file::get_ts_config_for_emit(
      config_type,
      self.maybe_config_file.as_ref(),
    )
  }

  /// Resolves the storage key to use based on the current flags, config, or main module.
  pub fn resolve_storage_key(
    &self,
    main_module: &ModuleSpecifier,
  ) -> Option<String> {
    if let Some(location) = &self.flags.location {
      // if a location is set, then the ascii serialization of the location is
      // used, unless the origin is opaque, and then no storage origin is set, as
      // we can't expect the origin to be reproducible
      let storage_origin = location.origin();
      if storage_origin.is_tuple() {
        Some(storage_origin.ascii_serialization())
      } else {
        None
      }
    } else if let Some(config_file) = &self.maybe_config_file {
      // otherwise we will use the path to the config file
      Some(config_file.specifier.to_string())
    } else {
      // otherwise we will use the path to the main module
      Some(main_module.to_string())
    }
  }

  pub fn resolve_inspector_server(&self) -> Option<InspectorServer> {
    let maybe_inspect_host = self
      .flags
      .inspect
      .or(self.flags.inspect_brk)
      .or(self.flags.inspect_wait);
    maybe_inspect_host
      .map(|host| InspectorServer::new(host, version::get_user_agent()))
  }

  pub fn maybe_lock_file(&self) -> Option<Arc<Mutex<Lockfile>>> {
    self.maybe_lockfile.clone()
  }

  pub fn resolve_tasks_config(
    &self,
  ) -> Result<IndexMap<String, String>, AnyError> {
    if let Some(config_file) = &self.maybe_config_file {
      config_file.resolve_tasks_config()
    } else if self.maybe_package_json.is_some() {
      Ok(Default::default())
    } else {
      bail!("No config file found")
    }
  }

  /// Return the JSX import source configuration.
  pub fn to_maybe_jsx_import_source_config(
    &self,
  ) -> Option<JsxImportSourceConfig> {
    self
      .maybe_config_file
      .as_ref()
      .and_then(|c| c.to_maybe_jsx_import_source_config())
  }

  /// Return any imports that should be brought into the scope of the module
  /// graph.
  pub fn to_maybe_imports(&self) -> MaybeImportsResult {
    if let Some(config_file) = &self.maybe_config_file {
      config_file.to_maybe_imports()
    } else {
      Ok(Vec::new())
    }
  }

  pub fn maybe_config_file(&self) -> &Option<ConfigFile> {
    &self.maybe_config_file
  }

  pub fn maybe_package_json(&self) -> &Option<PackageJson> {
    &self.maybe_package_json
  }

  pub fn maybe_package_json_deps(&self) -> Option<PackageJsonDeps> {
    if matches!(
      self.flags.subcommand,
      DenoSubcommand::Task(TaskFlags { task: None, .. })
    ) {
      // don't have any package json dependencies for deno task with no args
      None
    } else {
      self
        .maybe_package_json()
        .as_ref()
        .map(package_json::get_local_package_json_version_reqs)
    }
  }

  pub fn resolve_fmt_options(
    &self,
    fmt_flags: FmtFlags,
  ) -> Result<FmtOptions, AnyError> {
    let maybe_fmt_config = if let Some(config_file) = &self.maybe_config_file {
      config_file.to_fmt_config()?
    } else {
      None
    };
    FmtOptions::resolve(maybe_fmt_config, Some(fmt_flags))
  }

  pub fn resolve_lint_options(
    &self,
    lint_flags: LintFlags,
  ) -> Result<LintOptions, AnyError> {
    let maybe_lint_config = if let Some(config_file) = &self.maybe_config_file {
      config_file.to_lint_config()?
    } else {
      None
    };
    LintOptions::resolve(maybe_lint_config, Some(lint_flags))
  }

  pub fn resolve_test_options(
    &self,
    test_flags: TestFlags,
  ) -> Result<TestOptions, AnyError> {
    let maybe_test_config = if let Some(config_file) = &self.maybe_config_file {
      config_file.to_test_config()?
    } else {
      None
    };
    TestOptions::resolve(maybe_test_config, Some(test_flags))
  }

  pub fn resolve_bench_options(
    &self,
    bench_flags: BenchFlags,
  ) -> Result<BenchOptions, AnyError> {
    let maybe_bench_config = if let Some(config_file) = &self.maybe_config_file
    {
      config_file.to_bench_config()?
    } else {
      None
    };
    BenchOptions::resolve(maybe_bench_config, Some(bench_flags))
  }

  /// Vector of user script CLI arguments.
  pub fn argv(&self) -> &Vec<String> {
    &self.flags.argv
  }

  pub fn ca_data(&self) -> &Option<CaData> {
    &self.flags.ca_data
  }

  pub fn ca_stores(&self) -> &Option<Vec<String>> {
    &self.flags.ca_stores
  }

  pub fn check_js(&self) -> bool {
    self
      .maybe_config_file
      .as_ref()
      .map(|cf| cf.get_check_js())
      .unwrap_or(false)
  }

  pub fn coverage_dir(&self) -> Option<String> {
    fn allow_coverage(sub_command: &DenoSubcommand) -> bool {
      match sub_command {
        DenoSubcommand::Test(_) => true,
        DenoSubcommand::Run(flags) => !flags.is_stdin(),
        _ => false,
      }
    }

    if allow_coverage(self.sub_command()) {
      self
        .flags
        .coverage_dir
        .as_ref()
        .map(ToOwned::to_owned)
        .or_else(|| env::var("DENO_UNSTABLE_COVERAGE_DIR").ok())
    } else {
      None
    }
  }

  pub fn enable_testing_features(&self) -> bool {
    self.flags.enable_testing_features
  }

  /// If the --inspect or --inspect-brk flags are used.
  pub fn is_inspecting(&self) -> bool {
    self.flags.inspect.is_some()
      || self.flags.inspect_brk.is_some()
      || self.flags.inspect_wait.is_some()
  }

  pub fn inspect_brk(&self) -> Option<SocketAddr> {
    self.flags.inspect_brk
  }

  pub fn inspect_wait(&self) -> Option<SocketAddr> {
    self.flags.inspect_wait
  }

  pub fn log_level(&self) -> Option<log::Level> {
    self.flags.log_level
  }

  pub fn is_quiet(&self) -> bool {
    self
      .log_level()
      .map(|l| l == log::Level::Error)
      .unwrap_or(false)
  }

  pub fn location_flag(&self) -> &Option<Url> {
    &self.flags.location
  }

  pub fn maybe_custom_root(&self) -> Option<PathBuf> {
    self
      .flags
      .cache_path
      .clone()
      .or_else(|| env::var("DENO_DIR").map(String::into).ok())
  }

  pub fn no_clear_screen(&self) -> bool {
    self.flags.no_clear_screen
  }

  pub fn no_prompt(&self) -> bool {
    resolve_no_prompt(&self.flags)
  }

  pub fn no_remote(&self) -> bool {
    self.flags.no_remote
  }

  pub fn no_npm(&self) -> bool {
    self.flags.no_npm
  }

  pub fn permissions_options(&self) -> PermissionsOptions {
    PermissionsOptions {
      allow_env: self.flags.allow_env.clone(),
      allow_hrtime: self.flags.allow_hrtime,
      allow_net: self.flags.allow_net.clone(),
      allow_ffi: self.flags.allow_ffi.clone(),
      allow_read: self.flags.allow_read.clone(),
      allow_run: self.flags.allow_run.clone(),
      allow_sys: self.flags.allow_sys.clone(),
      allow_write: self.flags.allow_write.clone(),
      prompt: !self.no_prompt(),
    }
  }

  pub fn reload_flag(&self) -> bool {
    self.flags.reload
  }

  pub fn seed(&self) -> Option<u64> {
    self.flags.seed
  }

  pub fn sub_command(&self) -> &DenoSubcommand {
    &self.flags.subcommand
  }

  pub fn trace_ops(&self) -> bool {
    match self.sub_command() {
      DenoSubcommand::Test(flags) => flags.trace_ops,
      _ => false,
    }
  }

  pub fn shuffle_tests(&self) -> Option<u64> {
    match self.sub_command() {
      DenoSubcommand::Test(flags) => flags.shuffle,
      _ => None,
    }
  }

  pub fn type_check_mode(&self) -> TypeCheckMode {
    self.flags.type_check_mode
  }

  pub fn unsafely_ignore_certificate_errors(&self) -> &Option<Vec<String>> {
    &self.flags.unsafely_ignore_certificate_errors
  }

  pub fn unstable(&self) -> bool {
    self.flags.unstable
  }

  pub fn v8_flags(&self) -> &Vec<String> {
    &self.flags.v8_flags
  }

  pub fn watch_paths(&self) -> &Option<Vec<PathBuf>> {
    &self.flags.watch
  }
}

/// Resolves the path to use for a local node_modules folder.
fn resolve_local_node_modules_folder(
  cwd: &Path,
  flags: &Flags,
  maybe_config_file: Option<&ConfigFile>,
  maybe_package_json: Option<&PackageJson>,
) -> Result<Option<PathBuf>, AnyError> {
  let path = if flags.node_modules_dir == Some(false) {
    return Ok(None);
  } else if let Some(state) = &*NPM_PROCESS_STATE {
    return Ok(state.local_node_modules_path.as_ref().map(PathBuf::from));
  } else if let Some(package_json_path) = maybe_package_json.map(|c| &c.path) {
    // always auto-discover the local_node_modules_folder when a package.json exists
    package_json_path.parent().unwrap().join("node_modules")
  } else if flags.node_modules_dir.is_none() {
    return Ok(None);
  } else if let Some(config_path) = maybe_config_file
    .as_ref()
    .and_then(|c| c.specifier.to_file_path().ok())
  {
    config_path.parent().unwrap().join("node_modules")
  } else {
    cwd.join("node_modules")
  };
  Ok(Some(canonicalize_path_maybe_not_exists(&path)?))
}

fn resolve_import_map_specifier(
  maybe_import_map_path: Option<&str>,
  maybe_config_file: Option<&ConfigFile>,
  current_dir: &Path,
) -> Result<Option<ModuleSpecifier>, AnyError> {
  if let Some(import_map_path) = maybe_import_map_path {
    if let Some(config_file) = &maybe_config_file {
      if config_file.to_import_map_path().is_some() {
        log::warn!("{} the configuration file \"{}\" contains an entry for \"importMap\" that is being ignored.", colors::yellow("Warning"), config_file.specifier);
      }
    }
    let specifier =
      deno_core::resolve_url_or_path(import_map_path, current_dir)
        .context(format!("Bad URL (\"{import_map_path}\") for import map."))?;
    return Ok(Some(specifier));
  } else if let Some(config_file) = &maybe_config_file {
    // if the config file is an import map we prefer to use it, over `importMap`
    // field
    if config_file.is_an_import_map() {
      if let Some(_import_map_path) = config_file.to_import_map_path() {
        log::warn!("{} \"importMap\" setting is ignored when \"imports\" or \"scopes\" are specified in the config file.", colors::yellow("Warning"));
      }

      return Ok(Some(config_file.specifier.clone()));
    }

    // when the import map is specifier in a config file, it needs to be
    // resolved relative to the config file, versus the CWD like with the flag
    // and with config files, we support both local and remote config files,
    // so we have treat them differently.
    if let Some(import_map_path) = config_file.to_import_map_path() {
      // if the import map is an absolute URL, use it as is
      if let Ok(specifier) = deno_core::resolve_url(&import_map_path) {
        return Ok(Some(specifier));
      }
      let specifier =
          // with local config files, it might be common to specify an import
          // map like `"importMap": "import-map.json"`, which is resolvable if
          // the file is resolved like a file path, so we will coerce the config
          // file into a file path if possible and join the import map path to
          // the file path.
          if let Ok(config_file_path) = config_file.specifier.to_file_path() {
            let import_map_file_path = normalize_path(config_file_path
              .parent()
              .ok_or_else(|| {
                anyhow!("Bad config file specifier: {}", config_file.specifier)
              })?
              .join(&import_map_path));
            ModuleSpecifier::from_file_path(import_map_file_path).unwrap()
          // otherwise if the config file is remote, we have no choice but to
          // use "import resolution" with the config file as the base.
          } else {
            deno_core::resolve_import(&import_map_path, config_file.specifier.as_str())
              .context(format!(
                "Bad URL (\"{import_map_path}\") for import map."
              ))?
          };
      return Ok(Some(specifier));
    }
  }
  Ok(None)
}

/// Collect included and ignored files. CLI flags take precedence
/// over config file, i.e. if there's `files.ignore` in config file
/// and `--ignore` CLI flag, only the flag value is taken into account.
fn resolve_files(
  maybe_files_config: Option<FilesConfig>,
  maybe_file_flags: Option<FileFlags>,
) -> FilesConfig {
  let mut result = maybe_files_config.unwrap_or_default();
  if let Some(file_flags) = maybe_file_flags {
    if !file_flags.include.is_empty() {
      result.include = file_flags.include;
    }
    if !file_flags.ignore.is_empty() {
      result.exclude = file_flags.ignore;
    }
  }
  result
}

/// Resolves the no_prompt value based on the cli flags and environment.
pub fn resolve_no_prompt(flags: &Flags) -> bool {
  flags.no_prompt || has_flag_env_var("DENO_NO_PROMPT")
}

fn has_flag_env_var(name: &str) -> bool {
  let value = env::var(name);
  matches!(value.as_ref().map(|s| s.as_str()), Ok("1"))
}

#[cfg(test)]
mod test {
  use super::*;

  #[cfg(not(windows))]
  #[test]
  fn resolve_import_map_config_file() {
    let config_text = r#"{
      "importMap": "import_map.json"
    }"#;
    let config_specifier =
      ModuleSpecifier::parse("file:///deno/deno.jsonc").unwrap();
    let config_file = ConfigFile::new(config_text, &config_specifier).unwrap();
    let actual = resolve_import_map_specifier(
      None,
      Some(&config_file),
      &PathBuf::from("/"),
    );
    assert!(actual.is_ok());
    let actual = actual.unwrap();
    assert_eq!(
      actual,
      Some(ModuleSpecifier::parse("file:///deno/import_map.json").unwrap(),)
    );
  }

  #[test]
  fn resolve_import_map_remote_config_file_local() {
    let config_text = r#"{
      "importMap": "https://example.com/import_map.json"
    }"#;
    let config_specifier =
      ModuleSpecifier::parse("file:///deno/deno.jsonc").unwrap();
    let config_file = ConfigFile::new(config_text, &config_specifier).unwrap();
    let actual = resolve_import_map_specifier(
      None,
      Some(&config_file),
      &PathBuf::from("/"),
    );
    assert!(actual.is_ok());
    let actual = actual.unwrap();
    assert_eq!(
      actual,
      Some(
        ModuleSpecifier::parse("https://example.com/import_map.json").unwrap()
      )
    );
  }

  #[test]
  fn resolve_import_map_config_file_remote() {
    let config_text = r#"{
      "importMap": "./import_map.json"
    }"#;
    let config_specifier =
      ModuleSpecifier::parse("https://example.com/deno.jsonc").unwrap();
    let config_file = ConfigFile::new(config_text, &config_specifier).unwrap();
    let actual = resolve_import_map_specifier(
      None,
      Some(&config_file),
      &PathBuf::from("/"),
    );
    assert!(actual.is_ok());
    let actual = actual.unwrap();
    assert_eq!(
      actual,
      Some(
        ModuleSpecifier::parse("https://example.com/import_map.json").unwrap()
      )
    );
  }

  #[test]
  fn resolve_import_map_flags_take_precedence() {
    let config_text = r#"{
      "importMap": "import_map.json"
    }"#;
    let cwd = &std::env::current_dir().unwrap();
    let config_specifier =
      ModuleSpecifier::parse("file:///deno/deno.jsonc").unwrap();
    let config_file = ConfigFile::new(config_text, &config_specifier).unwrap();
    let actual = resolve_import_map_specifier(
      Some("import-map.json"),
      Some(&config_file),
      cwd,
    );
    let import_map_path = cwd.join("import-map.json");
    let expected_specifier =
      ModuleSpecifier::from_file_path(import_map_path).unwrap();
    assert!(actual.is_ok());
    let actual = actual.unwrap();
    assert_eq!(actual, Some(expected_specifier));
  }

  #[test]
  fn resolve_import_map_embedded_take_precedence() {
    let config_text = r#"{
      "importMap": "import_map.json",
      "imports": {},
    }"#;
    let config_specifier =
      ModuleSpecifier::parse("file:///deno/deno.jsonc").unwrap();
    let config_file = ConfigFile::new(config_text, &config_specifier).unwrap();
    let actual = resolve_import_map_specifier(
      None,
      Some(&config_file),
      &PathBuf::from("/"),
    );
    assert!(actual.is_ok());
    let actual = actual.unwrap();
    assert_eq!(actual, Some(config_specifier));
  }

  #[test]
  fn resolve_import_map_none() {
    let config_text = r#"{}"#;
    let config_specifier =
      ModuleSpecifier::parse("file:///deno/deno.jsonc").unwrap();
    let config_file = ConfigFile::new(config_text, &config_specifier).unwrap();
    let actual = resolve_import_map_specifier(
      None,
      Some(&config_file),
      &PathBuf::from("/"),
    );
    assert!(actual.is_ok());
    let actual = actual.unwrap();
    assert_eq!(actual, None);
  }

  #[test]
  fn resolve_import_map_no_config() {
    let actual = resolve_import_map_specifier(None, None, &PathBuf::from("/"));
    assert!(actual.is_ok());
    let actual = actual.unwrap();
    assert_eq!(actual, None);
  }
}<|MERGE_RESOLUTION|>--- conflicted
+++ resolved
@@ -673,32 +673,41 @@
     .map(Some)
   }
 
-<<<<<<< HEAD
   /// Returns None for subcommands without a main module
   pub fn resolve_main_module(
     &self,
   ) -> Option<Result<ModuleSpecifier, AnyError>> {
     match &self.flags.subcommand {
       DenoSubcommand::Bundle(bundle_flags) => Some(
-        resolve_url_or_path(&bundle_flags.source_file).map_err(AnyError::from),
+        resolve_url_or_path(&bundle_flags.source_file, self.initial_cwd())
+          .map_err(AnyError::from),
       ),
       DenoSubcommand::Compile(compile_flags) => Some(
-        resolve_url_or_path(&compile_flags.source_file).map_err(AnyError::from),
+        resolve_url_or_path(&compile_flags.source_file, self.initial_cwd())
+          .map_err(AnyError::from),
       ),
-      DenoSubcommand::Eval(_) => {
-        Some(resolve_url_or_path("./$deno$eval").map_err(AnyError::from))
-      }
-      DenoSubcommand::Repl(_) => {
-        Some(resolve_url_or_path("./$deno$repl.ts").map_err(AnyError::from))
-      }
+      DenoSubcommand::Eval(_) => Some(
+        resolve_url_or_path("./$deno$eval", self.initial_cwd())
+          .map_err(AnyError::from),
+      ),
+      DenoSubcommand::Repl(_) => Some(
+        resolve_url_or_path("./$deno$repl.ts", self.initial_cwd())
+          .map_err(AnyError::from),
+      ),
       DenoSubcommand::Run(run_flags) => Some(if run_flags.is_stdin() {
-        resolve_url_or_path("./$deno$stdin").map_err(AnyError::from)
+        std::env::current_dir()
+          .context("Unable to get CWD")
+          .and_then(|cwd| {
+            resolve_url_or_path("./$deno$stdin", &cwd).map_err(AnyError::from)
+          })
       } else if self.flags.watch.is_some() {
-        resolve_url_or_path(&run_flags.script).map_err(AnyError::from)
+        resolve_url_or_path(&run_flags.script, self.initial_cwd())
+          .map_err(AnyError::from)
       } else if NpmPackageReqReference::from_str(&run_flags.script).is_ok() {
         ModuleSpecifier::parse(&run_flags.script).map_err(AnyError::from)
       } else {
-        resolve_url_or_path(&run_flags.script).map_err(AnyError::from)
+        resolve_url_or_path(&run_flags.script, self.initial_cwd())
+          .map_err(AnyError::from)
       }),
       _ => None,
     }
@@ -731,13 +740,10 @@
     }
   }
 
-  pub fn get_npm_resolution_snapshot(&self) -> Option<NpmResolutionSnapshot> {
-=======
   pub async fn resolve_npm_resolution_snapshot(
     &self,
     api: &NpmRegistryApi,
   ) -> Result<Option<NpmResolutionSnapshot>, AnyError> {
->>>>>>> 485e1206
     if let Some(state) = &*NPM_PROCESS_STATE {
       // TODO(bartlomieju): remove this clone
       return Ok(Some(state.snapshot.clone()));
